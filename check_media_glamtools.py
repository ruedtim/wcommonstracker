#!/usr/bin/env python3
"""
Script to fetch media usage statistics via GLAM Tools (glamorgan)
Uses browser automation to interact with https://glamtools.toolforge.org/glamorgan.html
"""

from selenium import webdriver
from selenium.webdriver.common.by import By
from selenium.webdriver.support.ui import WebDriverWait
from selenium.webdriver.support import expected_conditions as EC
from selenium.webdriver.chrome.options import Options
from datetime import datetime, timezone
from pathlib import Path
<<<<<<< HEAD
from typing import Any, Dict, List, Optional, Tuple
=======
from typing import Any, Dict, List, Optional
>>>>>>> 53a98b1c
from bs4 import BeautifulSoup
import time
import json
import re

# Configuration
GLAMTOOLS_URL = "https://glamtools.toolforge.org/glamorgan.html"
CATEGORY = "Media supplied by Universitätsarchiv St. Gallen"
DEPTH = "12"
# Use previous month to ensure data is available


def previous_month(year: int, month: int) -> Tuple[int, int]:
    if month == 1:
        return year - 1, 12
    return year, month - 1


current_date = datetime.now(timezone.utc)
<<<<<<< HEAD
target_year, target_month = previous_month(current_date.year, current_date.month)
YEAR = f"{target_year}"
MONTH = f"{target_month:02d}"
MONTH_FOR_FORM = str(target_month)
IS_FIRST_DAY_OF_MONTH = current_date.day == 1
PREVIOUS_DATASET_YEAR, PREVIOUS_DATASET_MONTH = previous_month(target_year, target_month)
BASE_OUTPUT_DIR = Path("reports")
TIMEOUT = 120  # 2 minutes max wait time (GLAM Tools can take time to load)


def parse_int(value: str) -> Optional[int]:
    """Convert a numeric string with separators to int."""
    if value is None:
        return None
    digits = re.sub(r"[^0-9-]", "", value)
    if not digits:
        return None
    try:
        return int(digits)
    except ValueError:
        return None


def extract_summary_stats_from_html(html: str) -> Dict[str, Optional[int]]:
    """Extract summary statistics (files, pages, views) from the HTML."""
    soup = BeautifulSoup(html, "html.parser")
    stats: Dict[str, Optional[int]] = {
        "files_viewed": None,
        "files_used": None,
        "pages_used": None,
        "wikis": None,
        "views": None,
    }

    files_pattern = re.compile(
        r"([\d,]+)\s+files were viewed,\s*out of\s*([\d,]+)\s+used",
        re.IGNORECASE,
    )
    pages_pattern = re.compile(
        r"([\d,]+)\s+pages on\s+([\d,]+)\s+wikis", re.IGNORECASE
    )
    views_pattern = re.compile(r"([\d,]+)\s+file views", re.IGNORECASE)

    for div in soup.find_all("div"):
        text = div.get_text(" ", strip=True)
        if not text:
            continue

        if stats["files_viewed"] is None:
            match = files_pattern.search(text)
            if match:
                stats["files_viewed"] = parse_int(match.group(1))
                stats["files_used"] = parse_int(match.group(2))

        if stats["pages_used"] is None:
            match = pages_pattern.search(text)
            if match:
                stats["pages_used"] = parse_int(match.group(1))
                stats["wikis"] = parse_int(match.group(2))

        if stats["views"] is None:
            match = views_pattern.search(text)
            if match:
                stats["views"] = parse_int(match.group(1))

    return stats


def extract_file_entries_from_html(html: str) -> List[Dict[str, Any]]:
    """Extract media entries (title, url, views) from the HTML table."""
    soup = BeautifulSoup(html, "html.parser")
    table = soup.select_one("#output table.table-striped")
    files: List[Dict[str, Any]] = []

    if not table:
        return files

    for row in table.find_all("tr"):
        file_link = row.find(
            "a", href=lambda href: href and "commons.wikimedia.org/wiki/File" in href
        )
        if not file_link:
            continue

        cells = row.find_all(["td", "th"])
        views: Optional[int] = None
        if len(cells) >= 3:
            views = parse_int(cells[2].get_text(strip=True))

        files.append(
            {
                "title": file_link.get_text(strip=True),
                "url": file_link.get("href"),
                "views": views,
            }
        )

    return files


def load_report_data(report_dir: Path) -> Optional[Dict[str, Any]]:
    """Load stored metadata and derived data for a report directory."""
    if not report_dir.is_dir():
        return None

    metadata_path = next(iter(sorted(report_dir.glob("metadata_*.json"))), None)
    metadata: Dict[str, Any] = {}
    if metadata_path and metadata_path.exists():
        try:
            with metadata_path.open("r", encoding="utf-8") as f:
                metadata = json.load(f)
        except (json.JSONDecodeError, OSError):
            metadata = {}

    html_path = next(iter(sorted(report_dir.glob("glamtools_results_*.html"))), None)
    html_content = ""
    if html_path and html_path.exists():
        try:
            html_content = html_path.read_text(encoding="utf-8")
        except OSError:
            html_content = ""

    summary = metadata.get("summary")
    files = metadata.get("files")

    if html_content:
        if not summary:
            summary = extract_summary_stats_from_html(html_content)
        if not files:
            files = extract_file_entries_from_html(html_content)

    timestamp = metadata.get("timestamp")
    if not timestamp:
        try:
            timestamp = datetime.fromtimestamp(
                (html_path or report_dir).stat().st_mtime, timezone.utc
            ).isoformat()
        except OSError:
            timestamp = None

    return {
        "path": report_dir,
        "metadata": metadata,
        "summary": summary or {},
        "files": files or [],
        "timestamp": timestamp,
    }


def parse_timestamp(timestamp: Optional[str]) -> Optional[datetime]:
    if not timestamp:
        return None
    try:
        return datetime.fromisoformat(timestamp)
    except ValueError:
        try:
            return datetime.fromisoformat(timestamp.replace("Z", "+00:00"))
        except ValueError:
            return None


def get_latest_report() -> Optional[Dict[str, Any]]:
    """Return information about the most recent report directory."""
    if not BASE_OUTPUT_DIR.exists():
        return None

    latest_report: Optional[Dict[str, Any]] = None
    latest_timestamp: Optional[datetime] = None

    for entry in BASE_OUTPUT_DIR.iterdir():
        if not entry.is_dir():
            continue

        data = load_report_data(entry)
        if not data:
            continue

        ts = parse_timestamp(data.get("timestamp"))
        if ts is None:
            try:
                ts = datetime.fromtimestamp(entry.stat().st_mtime, timezone.utc)
            except OSError:
                ts = None

        if ts is None:
            continue

        if latest_timestamp is None or ts > latest_timestamp:
            latest_timestamp = ts
            latest_report = data

    return latest_report


def get_report_datetime(report: Dict[str, Any]) -> Optional[datetime]:
    """Return a timezone-aware datetime for a report, if possible."""
    ts = parse_timestamp(report.get("timestamp"))
    if ts:
        return ts

    metadata = report.get("metadata") or {}
    metadata_ts = parse_timestamp(metadata.get("timestamp"))
    if metadata_ts:
        return metadata_ts

    path = report.get("path")
    if isinstance(path, Path):
        try:
            return datetime.fromtimestamp(path.stat().st_mtime, timezone.utc)
        except OSError:
            return None

    return None


def find_earliest_report_for_month(year: int, month: int) -> Optional[Dict[str, Any]]:
    """Return the earliest stored report for the given dataset month."""
    if not BASE_OUTPUT_DIR.exists():
        return None

    candidates: List[Dict[str, Any]] = []

    for entry in BASE_OUTPUT_DIR.iterdir():
        if not entry.is_dir():
            continue

        data = load_report_data(entry)
        if not data:
            continue

        metadata = data.get("metadata") or {}

        try:
            metadata_year = int(metadata.get("year"))
            metadata_month = int(metadata.get("month"))
        except (TypeError, ValueError):
            continue

        if metadata_year == year and metadata_month == month:
            candidates.append(data)

    if not candidates:
        return None

    far_future = datetime.max.replace(tzinfo=timezone.utc)
    candidates.sort(key=lambda item: get_report_datetime(item) or far_future)
    return candidates[0]


def format_diff(value: int) -> str:
    if value > 0:
        return f"[+{value}]"
    if value < 0:
        return f"[{value}]"
    return "[0]"


def compute_pages_diff_label(
    current_summary: Dict[str, Any], previous_report: Optional[Dict[str, Any]]
) -> str:
    current_pages = current_summary.get("pages_used")
    previous_pages = (
        (previous_report or {}).get("summary", {}).get("pages_used")
        if previous_report
        else None
    )

    if current_pages is None or previous_pages is None:
        return "[0]"

    diff_value = int(current_pages) - int(previous_pages)
    return format_diff(diff_value)


def format_signed(value: int) -> str:
    return f"+{value}" if value > 0 else str(value)


def calculate_summary_differences(
    current_summary: Dict[str, Any], previous_summary: Dict[str, Any]
) -> Dict[str, int]:
    diffs: Dict[str, int] = {}
    for key in ("files_used", "pages_used", "views"):
        current_value = current_summary.get(key)
        previous_value = previous_summary.get(key)
        if current_value is None or previous_value is None:
            continue
        diffs[key] = int(current_value) - int(previous_value)
    return diffs


def write_comparison_summary(
    output_dir: Path,
    current_summary: Dict[str, Any],
    previous_report: Dict[str, Any],
    current_files: List[Dict[str, Any]],
    *,
    filename: str,
    heading: str,
    require_views_change: bool,
) -> Optional[Path]:
    previous_summary = previous_report.get("summary", {})

    differences = calculate_summary_differences(current_summary, previous_summary)
    views_diff = differences.get("views")
    if require_views_change and (views_diff is None or views_diff == 0):
        return None

    current_files_used = current_summary.get("files_used")
    if current_files_used is None:
        current_files_used = len(current_files)
    else:
        current_files_used = int(current_files_used)

    previous_files_used = previous_summary.get("files_used")
    if previous_files_used is None:
        previous_files_used = len(previous_report.get("files", []))
    else:
        previous_files_used = int(previous_files_used)

    files_diff = int(current_files_used) - int(previous_files_used)

    pages_previous_value = previous_summary.get("pages_used")
    pages_current_value = current_summary.get("pages_used")

    pages_previous = int(pages_previous_value) if pages_previous_value is not None else 0
    pages_current = int(pages_current_value) if pages_current_value is not None else 0
    pages_diff = pages_current - pages_previous

    current_views_value = current_summary.get("views")
    current_views_display = current_views_value if current_views_value is not None else "unknown"

    views_diff_value = views_diff if views_diff is not None else 0

    previous_files_by_url = {
        item["url"]: item
        for item in previous_report.get("files", [])
        if item.get("url")
    }
    current_files_by_url = {
        item["url"]: item for item in current_files if item.get("url")
    }

    added_urls = sorted(set(current_files_by_url) - set(previous_files_by_url))
    removed_urls = sorted(set(previous_files_by_url) - set(current_files_by_url))

    lines = [
        heading,
        f"- Media files used: {format_signed(files_diff)} (current total: {current_files_used})",
        f"- Pages using media: {format_signed(pages_diff)} (current total: {current_summary.get('pages_used', 'unknown')})",
        f"- File views: {format_signed(views_diff_value)} (current total: {current_views_display})",
    ]

    if files_diff != 0:
        if added_urls:
            lines.append("  Added media files:")
            for url in added_urls:
                item = current_files_by_url[url]
                title = item.get("title") or url
                lines.append(f"    - {title} ({url})")
        if removed_urls:
            lines.append("  Removed media files:")
            for url in removed_urls:
                item = previous_files_by_url[url]
                title = item.get("title") or url
                lines.append(f"    - {title} ({url})")

    summary_path = output_dir / filename
    summary_path.write_text("\n".join(lines) + "\n", encoding="utf-8")
    return summary_path


def create_changes_summary_file(
    output_dir: Path,
    current_summary: Dict[str, Any],
    previous_report: Dict[str, Any],
    current_files: List[Dict[str, Any]],
) -> None:
    heading = f"Changes compared to previous report ({previous_report['path'].name}):"
    write_comparison_summary(
        output_dir,
        current_summary,
        previous_report,
        current_files,
        filename="changes_summary.txt",
        heading=heading,
        require_views_change=True,
    )


def create_monthly_comparison_file(
    output_dir: Path,
    current_summary: Dict[str, Any],
    current_files: List[Dict[str, Any]],
    reference_report: Dict[str, Any],
    reference_label: str,
) -> None:
    heading = (
        "Month-over-month changes compared to earliest report from "
        f"{reference_label} ({reference_report['path'].name}):"
    )
    write_comparison_summary(
        output_dir,
        current_summary,
        reference_report,
        current_files,
        filename="previous_month_summary.txt",
        heading=heading,
        require_views_change=False,
    )
=======
# Go back one month
if current_date.month == 1:
    YEAR = str(current_date.year - 1)
    MONTH = "12"
else:
    YEAR = str(current_date.year)
    MONTH = str(current_date.month - 1)
BASE_OUTPUT_DIR = Path("reports")
TIMEOUT = 600  # 10 minutes max wait time (GLAM Tools can take time to load)
>>>>>>> 53a98b1c


def parse_int(value: str) -> Optional[int]:
    """Convert a numeric string with separators to int."""
    if value is None:
        return None
    digits = re.sub(r"[^0-9-]", "", value)
    if not digits:
        return None
    try:
        return int(digits)
    except ValueError:
        return None


def extract_summary_stats_from_html(html: str) -> Dict[str, Optional[int]]:
    """Extract summary statistics (files, pages, views) from the HTML."""
    soup = BeautifulSoup(html, "html.parser")
    stats: Dict[str, Optional[int]] = {
        "files_viewed": None,
        "files_used": None,
        "pages_used": None,
        "wikis": None,
        "views": None,
    }

    files_pattern = re.compile(
        r"([\d,]+)\s+files were viewed,\s*out of\s*([\d,]+)\s+used",
        re.IGNORECASE,
    )
    pages_pattern = re.compile(
        r"([\d,]+)\s+pages on\s+([\d,]+)\s+wikis", re.IGNORECASE
    )
    views_pattern = re.compile(r"([\d,]+)\s+file views", re.IGNORECASE)

    for div in soup.find_all("div"):
        text = div.get_text(" ", strip=True)
        if not text:
            continue

        if stats["files_viewed"] is None:
            match = files_pattern.search(text)
            if match:
                stats["files_viewed"] = parse_int(match.group(1))
                stats["files_used"] = parse_int(match.group(2))

        if stats["pages_used"] is None:
            match = pages_pattern.search(text)
            if match:
                stats["pages_used"] = parse_int(match.group(1))
                stats["wikis"] = parse_int(match.group(2))

        if stats["views"] is None:
            match = views_pattern.search(text)
            if match:
                stats["views"] = parse_int(match.group(1))

    return stats


def extract_file_entries_from_html(html: str) -> List[Dict[str, Any]]:
    """Extract media entries (title, url, views) from the HTML table."""
    soup = BeautifulSoup(html, "html.parser")
    table = soup.select_one("#output table.table-striped")
    files: List[Dict[str, Any]] = []

    if not table:
        return files

    for row in table.find_all("tr"):
        file_link = row.find(
            "a", href=lambda href: href and "commons.wikimedia.org/wiki/File" in href
        )
        if not file_link:
            continue

        cells = row.find_all(["td", "th"])
        views: Optional[int] = None
        if len(cells) >= 3:
            views = parse_int(cells[2].get_text(strip=True))

        files.append(
            {
                "title": file_link.get_text(strip=True),
                "url": file_link.get("href"),
                "views": views,
            }
        )

    return files


def load_report_data(report_dir: Path) -> Optional[Dict[str, Any]]:
    """Load stored metadata and derived data for a report directory."""
    if not report_dir.is_dir():
        return None

    metadata_path = next(iter(sorted(report_dir.glob("metadata_*.json"))), None)
    metadata: Dict[str, Any] = {}
    if metadata_path and metadata_path.exists():
        try:
            with metadata_path.open("r", encoding="utf-8") as f:
                metadata = json.load(f)
        except (json.JSONDecodeError, OSError):
            metadata = {}

    html_path = next(iter(sorted(report_dir.glob("glamtools_results_*.html"))), None)
    html_content = ""
    if html_path and html_path.exists():
        try:
            html_content = html_path.read_text(encoding="utf-8")
        except OSError:
            html_content = ""

    summary = metadata.get("summary")
    files = metadata.get("files")

    if html_content:
        if not summary:
            summary = extract_summary_stats_from_html(html_content)
        if not files:
            files = extract_file_entries_from_html(html_content)

    timestamp = metadata.get("timestamp")
    if not timestamp:
        try:
            timestamp = datetime.fromtimestamp(
                (html_path or report_dir).stat().st_mtime, timezone.utc
            ).isoformat()
        except OSError:
            timestamp = None

    return {
        "path": report_dir,
        "metadata": metadata,
        "summary": summary or {},
        "files": files or [],
        "timestamp": timestamp,
    }


def parse_timestamp(timestamp: Optional[str]) -> Optional[datetime]:
    if not timestamp:
        return None
    try:
        return datetime.fromisoformat(timestamp)
    except ValueError:
        try:
            return datetime.fromisoformat(timestamp.replace("Z", "+00:00"))
        except ValueError:
            return None


def get_latest_report() -> Optional[Dict[str, Any]]:
    """Return information about the most recent report directory."""
    if not BASE_OUTPUT_DIR.exists():
        return None

    latest_report: Optional[Dict[str, Any]] = None
    latest_timestamp: Optional[datetime] = None

    for entry in BASE_OUTPUT_DIR.iterdir():
        if not entry.is_dir():
            continue

        data = load_report_data(entry)
        if not data:
            continue

        ts = parse_timestamp(data.get("timestamp"))
        if ts is None:
            try:
                ts = datetime.fromtimestamp(entry.stat().st_mtime, timezone.utc)
            except OSError:
                ts = None

        if ts is None:
            continue

        if latest_timestamp is None or ts > latest_timestamp:
            latest_timestamp = ts
            latest_report = data

    return latest_report


def format_diff(value: int) -> str:
    if value > 0:
        return f"[+{value}]"
    if value < 0:
        return f"[{value}]"
    return "[0]"


def compute_pages_diff_label(
    current_summary: Dict[str, Any], previous_report: Optional[Dict[str, Any]]
) -> str:
    current_pages = current_summary.get("pages_used")
    previous_pages = (
        (previous_report or {}).get("summary", {}).get("pages_used")
        if previous_report
        else None
    )

    if current_pages is None or previous_pages is None:
        return "[0]"

    diff_value = int(current_pages) - int(previous_pages)
    return format_diff(diff_value)


def format_signed(value: int) -> str:
    return f"+{value}" if value > 0 else str(value)


def calculate_summary_differences(
    current_summary: Dict[str, Any], previous_summary: Dict[str, Any]
) -> Dict[str, int]:
    diffs: Dict[str, int] = {}
    for key in ("files_used", "pages_used", "views"):
        current_value = current_summary.get(key)
        previous_value = previous_summary.get(key)
        if current_value is None or previous_value is None:
            continue
        diffs[key] = int(current_value) - int(previous_value)
    return diffs


def create_changes_summary_file(
    output_dir: Path,
    current_summary: Dict[str, Any],
    previous_report: Dict[str, Any],
    current_files: List[Dict[str, Any]],
) -> None:
    previous_summary = previous_report.get("summary", {})

    differences = calculate_summary_differences(current_summary, previous_summary)
    views_diff = differences.get("views")
    if views_diff is None or views_diff == 0:
        return

    current_files_used = current_summary.get("files_used")
    previous_files_used = previous_summary.get("files_used")

    if current_files_used is None:
        current_files_used = len(current_files)
    if previous_files_used is None:
        previous_files_used = len(previous_report.get("files", []))

    files_diff = int(current_files_used) - int(previous_files_used)
    pages_previous = previous_summary.get("pages_used")
    pages_current = current_summary.get("pages_used")
    if pages_previous is None:
        pages_previous = 0
    if pages_current is None:
        pages_current = 0
    pages_diff = int(pages_current) - int(pages_previous)
    current_views_value = current_summary.get("views")
    if current_views_value is None:
        current_views_value = "unknown"

    previous_files_by_url = {
        item["url"]: item
        for item in previous_report.get("files", [])
        if item.get("url")
    }
    current_files_by_url = {
        item["url"]: item for item in current_files if item.get("url")
    }

    added_urls = sorted(set(current_files_by_url) - set(previous_files_by_url))
    removed_urls = sorted(set(previous_files_by_url) - set(current_files_by_url))

    lines = [
        f"Changes compared to previous report ({previous_report['path'].name}):",
        f"- Media files used: {format_signed(files_diff)} (current total: {current_files_used})",
        f"- Pages using media: {format_signed(pages_diff)} (current total: {current_summary.get('pages_used', 'unknown')})",
        f"- File views: {format_signed(views_diff)} (current total: {current_views_value})",
    ]

    if files_diff != 0:
        if added_urls:
            lines.append("  Added media files:")
            for url in added_urls:
                item = current_files_by_url[url]
                title = item.get("title") or url
                lines.append(f"    - {title} ({url})")
        if removed_urls:
            lines.append("  Removed media files:")
            for url in removed_urls:
                item = previous_files_by_url[url]
                title = item.get("title") or url
                lines.append(f"    - {title} ({url})")

    summary_path = output_dir / "changes_summary.txt"
    summary_path.write_text("\n".join(lines) + "\n", encoding="utf-8")


def setup_driver(headless=True):
    """Setup Chrome driver with options"""
    chrome_options = Options()
    if headless:
        chrome_options.add_argument("--headless")
    chrome_options.add_argument("--no-sandbox")
    chrome_options.add_argument("--disable-dev-shm-usage")
    chrome_options.add_argument("--disable-gpu")
    chrome_options.add_argument("--window-size=1920,1080")
    
    driver = webdriver.Chrome(options=chrome_options)
    return driver


def fill_form_and_submit(driver):
    """Fill the GLAM Tools form and submit"""
    print(f"Opening {GLAMTOOLS_URL}")
    driver.get(GLAMTOOLS_URL)
    
    # Wait for page to load
    wait = WebDriverWait(driver, 30)
    
    # Fill in the category
    print(f"Filling category: {CATEGORY}")
    category_input = wait.until(
        EC.presence_of_element_located((By.ID, "category"))
    )
    category_input.clear()
    category_input.send_keys(CATEGORY)
    
    # Fill in the depth
    print(f"Setting depth: {DEPTH}")
    depth_input = driver.find_element(By.ID, "depth")
    depth_input.clear()
    depth_input.send_keys(DEPTH)
    
    # Fill in year (it's an input, not a select)
    print(f"Setting year: {YEAR}")
    year_input = driver.find_element(By.ID, "year")
    year_input.clear()
    year_input.send_keys(YEAR)
    
    # Fill in month (it's an input, not a select)
    print(f"Setting month: {MONTH_FOR_FORM}")
    month_input = driver.find_element(By.ID, "month")
    month_input.clear()
    month_input.send_keys(MONTH_FOR_FORM)
    
    # Submit the form
    print("Submitting form...")
    submit_button = driver.find_element(By.CSS_SELECTOR, "input[type='submit']")
    submit_button.click()
    
    print("Form submitted, waiting for results...")


def wait_for_results(driver):
    """Wait for the results to load"""
    print("Waiting for results to load (this can take 1-2 minutes)...")
    
    # Initial wait for JavaScript to process and API calls to start
    time.sleep(10)
    
    # Wait for results to be fully populated
    max_wait = TIMEOUT
    start_time = time.time()
    last_content_length = 0
    stable_count = 0
    found_results = False
    
    while time.time() - start_time < max_wait:
        try:
            # Get current page content
            current_content = driver.page_source
            current_length = len(current_content)
            elapsed = int(time.time() - start_time)
            
            # Look for key result indicators
            has_category_msg = "files in category tree" in current_content.lower()
            has_table = "<table class='table table-striped'>" in current_content or "<table class=\"table table-striped\">" in current_content
            has_views_data = "file views in" in current_content.lower()
            
            if has_category_msg and not found_results:
                print(f"✓ Found 'files in category tree' message ({elapsed}s)")
                found_results = True
            
            # Check if data is complete (has table with views)
            if has_table and has_views_data:
                print(f"✓ Found table with view data ({elapsed}s)")
                # Wait for content to stabilize
                if current_length == last_content_length:
                    stable_count += 1
                    if stable_count >= 5:  # Content stable for 5 checks (5 seconds)
                        print(f"✓ Content stabilized ({elapsed}s)")
                        time.sleep(3)  # Final buffer
                        break
                else:
                    stable_count = 0
                    last_content_length = current_length
                    if elapsed % 10 == 0:  # Log every 10 seconds
                        print(f"  Still loading... ({current_length} bytes, {elapsed}s)")
            elif found_results:
                if elapsed % 10 == 0:
                    print(f"  Loading view data... ({elapsed}s)")
                
        except Exception as e:
            print(f"  Checking... ({int(time.time() - start_time)}s) - {e}")
        
        time.sleep(1)
    
    elapsed_final = int(time.time() - start_time)
    print(f"Results loading complete after {elapsed_final} seconds!")


def expand_full_results(driver):
    """Attempt to expand the report to show all files."""
    try:
        if "Showing only the top" not in driver.page_source:
            return

        show_all_link = WebDriverWait(driver, 10).until(
            EC.element_to_be_clickable(
                (By.XPATH, "//a[contains(., 'show all')]")
            )
        )
        show_all_link.click()
        print("Expanding to show all files...")

        def expanded(driver_instance):
            return "Showing only the top" not in driver_instance.page_source

        WebDriverWait(driver, 30).until(expanded)
        time.sleep(2)
        print("✓ Expanded to full file list")
    except Exception as e:
        print(f"Note: Could not expand to full file list: {e}")


def save_results(driver, previous_report: Optional[Dict[str, Any]]):
    """Save the results in various formats and annotate with differences."""
    BASE_OUTPUT_DIR.mkdir(parents=True, exist_ok=True)

    timestamp = datetime.now(timezone.utc).strftime("%Y%m%d_%H%M%S")
    base_dir_name = f"{YEAR}-{MONTH.zfill(2)}_{timestamp}"

    page_source = driver.page_source
    summary_stats = extract_summary_stats_from_html(page_source)
    file_entries = extract_file_entries_from_html(page_source)

    diff_label = compute_pages_diff_label(summary_stats, previous_report)
    final_dir_name = f"{base_dir_name}_{diff_label}"
    output_dir = BASE_OUTPUT_DIR / final_dir_name
    output_dir.mkdir(parents=True, exist_ok=False)

    html_file = output_dir / f"glamtools_results_{timestamp}.html"
    html_file.write_text(page_source, encoding="utf-8")
    print(f"Saved HTML: {html_file}")

    screenshot_file = output_dir / f"glamtools_screenshot_{timestamp}.png"
    driver.save_screenshot(str(screenshot_file))
    print(f"Saved screenshot: {screenshot_file}")

    table_data = []
    try:
        tables = driver.find_elements(By.TAG_NAME, "table")
        for table in tables:
            rows = table.find_elements(By.TAG_NAME, "tr")
            for row in rows:
                cells = row.find_elements(By.TAG_NAME, "td")
                if not cells:
                    cells = row.find_elements(By.TAG_NAME, "th")
                row_data = [cell.text for cell in cells]
                if row_data:
                    table_data.append(row_data)
    except Exception as e:
        print(f"Note: Could not extract table data: {e}")

    if table_data:
        json_file = output_dir / f"glamtools_data_{timestamp}.json"
        json_file.write_text(
            json.dumps(
                {
                    "category": CATEGORY,
                    "depth": DEPTH,
                    "year": YEAR,
                    "month": MONTH,
                    "timestamp": datetime.now(timezone.utc).isoformat(),
                    "summary": summary_stats,
                    "files": file_entries,
                    "table_data": table_data,
                },
                indent=2,
                ensure_ascii=False,
            ),
            encoding="utf-8",
        )
        print(f"Saved JSON data: {json_file}")

    latest_html = output_dir / "latest.html"
    latest_html.write_text(page_source, encoding="utf-8")

    latest_screenshot = output_dir / "latest_screenshot.png"
    driver.save_screenshot(str(latest_screenshot))

    current_url = driver.current_url
    print(f"Current URL: {current_url}")

    previous_summary = previous_report.get("summary", {}) if previous_report else {}
    summary_differences = calculate_summary_differences(summary_stats, previous_summary)

    metadata = {
        "category": CATEGORY,
        "depth": DEPTH,
        "year": YEAR,
        "month": MONTH,
        "timestamp": datetime.now(timezone.utc).isoformat(),
        "url": current_url,
        "page_title": driver.title,
        "summary": summary_stats,
        "files": file_entries,
        "report_directory": output_dir.name,
        "previous_report_directory": previous_report["path"].name
        if previous_report
        else None,
        "diff_label": diff_label,
        "summary_differences": summary_differences,
    }

    metadata_file = output_dir / f"metadata_{timestamp}.json"
    metadata_file.write_text(json.dumps(metadata, indent=2, ensure_ascii=False), encoding="utf-8")
    print(f"Saved metadata: {metadata_file}")

    if previous_report:
        create_changes_summary_file(output_dir, summary_stats, previous_report, file_entries)

<<<<<<< HEAD
    if IS_FIRST_DAY_OF_MONTH:
        reference_report = find_earliest_report_for_month(
            PREVIOUS_DATASET_YEAR, PREVIOUS_DATASET_MONTH
        )
        if reference_report:
            reference_label = (
                f"{PREVIOUS_DATASET_YEAR}-{str(PREVIOUS_DATASET_MONTH).zfill(2)}"
            )
            create_monthly_comparison_file(
                output_dir, summary_stats, file_entries, reference_report, reference_label
            )
        else:
            print(
                "No stored report found for the previous dataset month; skipping monthly summary."
            )

=======
>>>>>>> 53a98b1c
    return output_dir


def main():
    """Main execution function"""
    driver = None
    try:
        print("Starting GLAM Tools browser automation...")
        print(f"Category: {CATEGORY}")
        print(f"Depth: {DEPTH}")
        print(f"Year/Month: {YEAR}/{MONTH}\n")
        
        driver = setup_driver(headless=True)
        previous_report = get_latest_report()
        fill_form_and_submit(driver)
        wait_for_results(driver)
        expand_full_results(driver)
        output_dir = save_results(driver, previous_report)

        print("\n✓ Process completed successfully!")
        print(f"Results saved to {output_dir}/")

    except Exception as e:
        print(f"\n✗ Error occurred: {e}")
        if driver:
            # Save error screenshot
            BASE_OUTPUT_DIR.mkdir(parents=True, exist_ok=True)
            error_screenshot = BASE_OUTPUT_DIR / f"error_{datetime.now(timezone.utc).strftime('%Y%m%d_%H%M%S')}.png"
            try:
                driver.save_screenshot(str(error_screenshot))
                print(f"Error screenshot saved: {error_screenshot}")
            except:
                pass
        raise
    finally:
        if driver:
            driver.quit()
            print("Browser closed")


if __name__ == "__main__":
    main()<|MERGE_RESOLUTION|>--- conflicted
+++ resolved
@@ -11,11 +11,7 @@
 from selenium.webdriver.chrome.options import Options
 from datetime import datetime, timezone
 from pathlib import Path
-<<<<<<< HEAD
 from typing import Any, Dict, List, Optional, Tuple
-=======
-from typing import Any, Dict, List, Optional
->>>>>>> 53a98b1c
 from bs4 import BeautifulSoup
 import time
 import json
@@ -35,7 +31,6 @@
 
 
 current_date = datetime.now(timezone.utc)
-<<<<<<< HEAD
 target_year, target_month = previous_month(current_date.year, current_date.month)
 YEAR = f"{target_year}"
 MONTH = f"{target_month:02d}"
@@ -446,17 +441,6 @@
         heading=heading,
         require_views_change=False,
     )
-=======
-# Go back one month
-if current_date.month == 1:
-    YEAR = str(current_date.year - 1)
-    MONTH = "12"
-else:
-    YEAR = str(current_date.year)
-    MONTH = str(current_date.month - 1)
-BASE_OUTPUT_DIR = Path("reports")
-TIMEOUT = 600  # 10 minutes max wait time (GLAM Tools can take time to load)
->>>>>>> 53a98b1c
 
 
 def parse_int(value: str) -> Optional[int]:
@@ -990,7 +974,6 @@
     if previous_report:
         create_changes_summary_file(output_dir, summary_stats, previous_report, file_entries)
 
-<<<<<<< HEAD
     if IS_FIRST_DAY_OF_MONTH:
         reference_report = find_earliest_report_for_month(
             PREVIOUS_DATASET_YEAR, PREVIOUS_DATASET_MONTH
@@ -1007,8 +990,6 @@
                 "No stored report found for the previous dataset month; skipping monthly summary."
             )
 
-=======
->>>>>>> 53a98b1c
     return output_dir
 
 
