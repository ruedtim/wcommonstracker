--- conflicted
+++ resolved
@@ -322,7 +322,6 @@
     return diffs
 
 
-<<<<<<< HEAD
 def save_screenshot_at_top(driver: webdriver.Chrome, path: Path) -> None:
     """Scroll to the top of the page before capturing a screenshot."""
     try:
@@ -333,8 +332,6 @@
     driver.save_screenshot(str(path))
 
 
-=======
->>>>>>> b155336b
 def write_comparison_summary(
     output_dir: Path,
     current_summary: Dict[str, Any],
@@ -343,20 +340,11 @@
     *,
     filename: str,
     heading: str,
-<<<<<<< HEAD
-=======
-    require_views_change: bool,
->>>>>>> b155336b
 ) -> Optional[Path]:
     previous_summary = previous_report.get("summary", {})
 
     differences = calculate_summary_differences(current_summary, previous_summary)
     views_diff = differences.get("views")
-<<<<<<< HEAD
-=======
-    if require_views_change and (views_diff is None or views_diff == 0):
-        return None
->>>>>>> b155336b
 
     current_files_used = current_summary.get("files_used")
     if current_files_used is None:
@@ -436,10 +424,6 @@
         current_files,
         filename="changes_summary.txt",
         heading=heading,
-<<<<<<< HEAD
-=======
-        require_views_change=True,
->>>>>>> b155336b
     )
 
 
@@ -461,10 +445,6 @@
         current_files,
         filename="previous_month_summary.txt",
         heading=heading,
-<<<<<<< HEAD
-    )
-=======
-        require_views_change=False,
     )
 
 
@@ -762,7 +742,6 @@
 
     summary_path = output_dir / "changes_summary.txt"
     summary_path.write_text("\n".join(lines) + "\n", encoding="utf-8")
->>>>>>> b155336b
 
 
 def setup_driver(headless=True):
@@ -924,11 +903,7 @@
     print(f"Saved HTML: {html_file}")
 
     screenshot_file = output_dir / f"glamtools_screenshot_{timestamp}.png"
-<<<<<<< HEAD
     save_screenshot_at_top(driver, screenshot_file)
-=======
-    driver.save_screenshot(str(screenshot_file))
->>>>>>> b155336b
     print(f"Saved screenshot: {screenshot_file}")
 
     table_data = []
@@ -971,11 +946,7 @@
     latest_html.write_text(page_source, encoding="utf-8")
 
     latest_screenshot = output_dir / "latest_screenshot.png"
-<<<<<<< HEAD
     save_screenshot_at_top(driver, latest_screenshot)
-=======
-    driver.save_screenshot(str(latest_screenshot))
->>>>>>> b155336b
 
     current_url = driver.current_url
     print(f"Current URL: {current_url}")
@@ -1053,11 +1024,7 @@
             BASE_OUTPUT_DIR.mkdir(parents=True, exist_ok=True)
             error_screenshot = BASE_OUTPUT_DIR / f"error_{datetime.now(timezone.utc).strftime('%Y%m%d_%H%M%S')}.png"
             try:
-<<<<<<< HEAD
                 save_screenshot_at_top(driver, error_screenshot)
-=======
-                driver.save_screenshot(str(error_screenshot))
->>>>>>> b155336b
                 print(f"Error screenshot saved: {error_screenshot}")
             except:
                 pass
